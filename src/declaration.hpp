--- conflicted
+++ resolved
@@ -31,35 +31,26 @@
 #include <memory>
 #include <string>
 #include <vector>
-<<<<<<< HEAD
 
-=======
 #include "state_assignment.hpp"
->>>>>>> 1f54fc76
 #include "token.hpp"
 
 namespace JoeLang
 {
-
 namespace Parser
 {
 
 class Parser;
 
-<<<<<<< HEAD
 //------------------------------------------------------------------------------
 // DeclarationBase
 // Parse Matches for any kind of declaration
 //------------------------------------------------------------------------------
-=======
->>>>>>> 1f54fc76
 
 class DeclarationBase : public JoeLang::Parser::Token
 {
 public:
     virtual ~DeclarationBase();
-
-    virtual void Print( int depth ) const = 0;
 
     static bool Parse( Parser& parser, std::unique_ptr<DeclarationBase>& token );
 
@@ -67,13 +58,10 @@
     DeclarationBase() = default;
 };
 
-<<<<<<< HEAD
 //------------------------------------------------------------------------------
 // EmptyDeclaration
 // Matches ';'
 //------------------------------------------------------------------------------
-=======
->>>>>>> 1f54fc76
 
 class EmptyDeclaration : public JoeLang::Parser::DeclarationBase
 {
@@ -88,64 +76,38 @@
     EmptyDeclaration();
 };
 
-<<<<<<< HEAD
 
 //------------------------------------------------------------------------------
-// PassDeclaration
+// PassDefinition
 //------------------------------------------------------------------------------
 
-class PassDeclaration : public JoeLang::Parser::DeclarationBase
-{
-public:
-    virtual ~PassDeclaration();
-
-    virtual void Print( int depth ) const;
-
-    static bool Parse( Parser& parser, std::unique_ptr<PassDeclaration>& token );
-
-protected:
-    PassDeclaration( std::string name );
-
-private:
-    std::string m_name;
-};
-
-//------------------------------------------------------------------------------
-// TechniqueDeclaration
-//------------------------------------------------------------------------------
-
-class TechniqueDeclaration : public JoeLang::Parser::DeclarationBase
-=======
-
 class PassDefinition : public JoeLang::Parser::DeclarationBase
->>>>>>> 1f54fc76
 {
 public:
     virtual ~PassDefinition();
 
-<<<<<<< HEAD
     virtual void Print( int depth ) const;
 
-    static bool Parse( Parser& parser, std::unique_ptr<TechniqueDeclaration>& token );
-=======
     static bool Parse( Parser& parser, std::unique_ptr<PassDefinition>& token );
->>>>>>> 1f54fc76
 
 protected:
-    PassDefinition( std::string name, std::vector< std::unique_ptr<StateAssignment> > state_assignments );
+    PassDefinition( std::string name, std::vector< std::unique_ptr<StateAssignment> > state_assignments  );
 
 private:
     std::string m_name;
     std::vector< std::unique_ptr<StateAssignment> > m_stateAssignments;
 };
 
-<<<<<<< HEAD
-=======
+//------------------------------------------------------------------------------
+// TechniqueDefinition
+//------------------------------------------------------------------------------
 
 class TechniqueDefinition : public JoeLang::Parser::DeclarationBase
 {
 public:
     virtual ~TechniqueDefinition();
+
+    virtual void Print( int depth ) const;
 
     static bool Parse( Parser& parser, std::unique_ptr<TechniqueDefinition>& token );
 
@@ -157,6 +119,5 @@
     std::vector< std::unique_ptr<PassDefinition> > m_passes;
 };
 
->>>>>>> 1f54fc76
 } // namespace Parser
 } // namespace JoeLang