/*
    Copyright 2011 Joe Hermaszewski. All rights reserved.

    Redistribution and use in source and binary forms, with or without modification, are
    permitted provided that the following conditions are met:

    1. Redistributions of source code must retain the above copyright notice, this list of
    conditions and the following disclaimer.

    2. Redistributions in binary form must reproduce the above copyright notice, this list
    of conditions and the following disclaimer in the documentation and/or other materials
    provided with the distribution.

    THIS SOFTWARE IS PROVIDED BY JOE HERMASZEWSKI "AS IS" AND ANY EXPRESS OR IMPLIED
    WARRANTIES, INCLUDING, BUT NOT LIMITED TO, THE IMPLIED WARRANTIES OF MERCHANTABILITY AND
    FITNESS FOR A PARTICULAR PURPOSE ARE DISCLAIMED. IN NO EVENT SHALL JOE HERMASZEWSKI OR
    CONTRIBUTORS BE LIABLE FOR ANY DIRECT, INDIRECT, INCIDENTAL, SPECIAL, EXEMPLARY, OR
    CONSEQUENTIAL DAMAGES (INCLUDING, BUT NOT LIMITED TO, PROCUREMENT OF SUBSTITUTE GOODS OR
    SERVICES; LOSS OF USE, DATA, OR PROFITS; OR BUSINESS INTERRUPTION) HOWEVER CAUSED AND ON
    ANY THEORY OF LIABILITY, WHETHER IN CONTRACT, STRICT LIABILITY, OR TORT (INCLUDING
    NEGLIGENCE OR OTHERWISE) ARISING IN ANY WAY OUT OF THE USE OF THIS SOFTWARE, EVEN IF
    ADVISED OF THE POSSIBILITY OF SUCH DAMAGE.

    The views and conclusions contained in the software and documentation are those of the
    authors and should not be interpreted as representing official policies, either expressed
    or implied, of Joe Hermaszewski.
*/

#pragma once

#include <string>

namespace JoeLang
{
namespace Compiler
{

enum class TerminalType;

/**
  * \class Lexer
  * \brief A class to hold onto a source string and produce tokens of it
  */
class Lexer
{
public:
    /**
      * \param string
      *   The string for the whole proprocessed soruce file
      */
                 Lexer           ( std::string string );
                 ~Lexer          () = default;

<<<<<<< HEAD
=======
    //
    // Expect return true and moves the position forward if the next terminal
    // matches terminal_type. It optionally returns the matched string
    //
>>>>>>> e893bd75
    /**
      * This function advances the stream by one token if terminal_type is the
      * next token in the stream, otherwise the stream doesn't move
      * \param terminal_type
      *   The TerminalType to look for
      * \returns whether terminal_type was the next terminal in the stream
      */
    bool         Expect          ( TerminalType terminal_type );
    /**
      * This function advances the stream by one token if terminal_type is the
      * next token in the stream, otherwise the stream doesn't move
      * \param terminal_type
      *   The TerminalType to look for
      * \param string
      *   If terminal_type was found, fill string with the parsed characters
      * \returns whether terminal_type was the next terminal in the stream
      */
    bool         Expect          ( TerminalType terminal_type,
                                   std::string& string );

    /**
      * \param string
      *   The characters belonging to the next terminal
      * \returns
      *   The TerminalType of the next token in the stream
      */
    TerminalType PeekNextTerminal ( std::string& string ) const;

    /** \returns The position in characters from the start of the string **/
    std::size_t  GetPosition     () const;
    /** \returns The line numer in the currenst string **/
    std::size_t  GetLineNumber   () const;
    /** \returns The number of characters since the last newline + 1 **/
    std::size_t  GetColumnNumber () const;

private:
    /** Consumes terminals until a non-whitespace and non-comment one **/
    void         ConsumeIgnoredTerminals ();

    /**
      * Tries to read a punctuation terminal
      * \param terminal
      *   The TerminalType to look for
      * \param string
      *   The string to fill with the parsed characters on a sucessful parse
      * \returns UNKNOWN_CHARACTER if it didn't parse a token
      *   Otherwise the TerminalType parsed
      */
    TerminalType ReadPunctuationTerminal ( TerminalType terminal,
                                           std::string& string ) const;
    /**
      * Tries to read a literal terminal
      * \param terminal
      *   The TerminalType to look for
      * \param string
      *   The string to fill with the parsed characters on a sucessful parse
      * \returns UNKNOWN_CHARACTER if it didn't parse a token
      *   Otherwise the TerminalType parsed
      */
    TerminalType ReadLiteralTerminal     ( TerminalType terminal,
                                           std::string& string ) const;
    /**
      * Tries to read a keyword terminal
      * \param terminal
      *   The TerminalType to look for
      * \param string
      *   The string to fill with the parsed characters on a sucessful parse
      * \returns UNKNOWN_CHARACTER if it didn't parse a token
      *   Otherwise the TerminalType parsed
      */
    TerminalType ReadKeywordTerminal     ( TerminalType terminal,
                                           std::string& string ) const;
    /** Advances the position in the stream by num_chars.
      * It also keeps track of the line and column numbers
      * \param num_chars
      *   The number of characters by which to advance the position
      */
    void         ReadChars               ( std::size_t num_chars );


    const std::string           m_string;

    std::string::const_iterator m_position;
    std::size_t                 m_lineNumber = 1;
    std::size_t                 m_columnNumber = 1;
};

} // namespace Compiler
} // namespace JoeLang<|MERGE_RESOLUTION|>--- conflicted
+++ resolved
@@ -51,13 +51,10 @@
                  Lexer           ( std::string string );
                  ~Lexer          () = default;
 
-<<<<<<< HEAD
-=======
     //
     // Expect return true and moves the position forward if the next terminal
     // matches terminal_type. It optionally returns the matched string
     //
->>>>>>> e893bd75
     /**
       * This function advances the stream by one token if terminal_type is the
       * next token in the stream, otherwise the stream doesn't move
