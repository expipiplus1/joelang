/*
    Copyright 2011 Joe Hermaszewski. All rights reserved.

    Redistribution and use in source and binary forms, with or without modification, are
    permitted provided that the following conditions are met:

    1. Redistributions of source code must retain the above copyright notice, this list of
    conditions and the following disclaimer.

    2. Redistributions in binary form must reproduce the above copyright notice, this list
    of conditions and the following disclaimer in the documentation and/or other materials
    provided with the distribution.

    THIS SOFTWARE IS PROVIDED BY JOE HERMASZEWSKI "AS IS" AND ANY EXPRESS OR IMPLIED
    WARRANTIES, INCLUDING, BUT NOT LIMITED TO, THE IMPLIED WARRANTIES OF MERCHANTABILITY AND
    FITNESS FOR A PARTICULAR PURPOSE ARE DISCLAIMED. IN NO EVENT SHALL JOE HERMASZEWSKI OR
    CONTRIBUTORS BE LIABLE FOR ANY DIRECT, INDIRECT, INCIDENTAL, SPECIAL, EXEMPLARY, OR
    CONSEQUENTIAL DAMAGES (INCLUDING, BUT NOT LIMITED TO, PROCUREMENT OF SUBSTITUTE GOODS OR
    SERVICES; LOSS OF USE, DATA, OR PROFITS; OR BUSINESS INTERRUPTION) HOWEVER CAUSED AND ON
    ANY THEORY OF LIABILITY, WHETHER IN CONTRACT, STRICT LIABILITY, OR TORT (INCLUDING
    NEGLIGENCE OR OTHERWISE) ARISING IN ANY WAY OUT OF THE USE OF THIS SOFTWARE, EVEN IF
    ADVISED OF THE POSSIBILITY OF SUCH DAMAGE.

    The views and conclusions contained in the software and documentation are those of the
    authors and should not be interpreted as representing official policies, either expressed
    or implied, of Joe Hermaszewski.
*/

#pragma once

#include "parser.hpp"

#include <memory>
#include <utility>
#include <vector>

namespace JoeLang
{
namespace Parser
{

<<<<<<< HEAD
template< typename T >
bool Expect( Parser& parser, std::unique_ptr<T>& token )
{
    return T::Parse( parser, token );
=======
template< typename T, typename U >
bool Parser::Expect( std::unique_ptr<U>& token )
{
    return T::Parse( *this, token );
    //std::unique_ptr<U> t;
    //if( !T::Parse( *this, t ) )
        //return false;
    //token.reset( dynamic_cast<T*>( t.release() ) );
    //return true;
>>>>>>> 1f54fc76
}

template< typename T >
bool Expect( Parser& parser )
{
    return T::Parse( parser );
}

template<typename T>
bool ExpectSequenceOf( Parser& parser, std::vector< std::unique_ptr<T> >& token_sequence )
{
    std::unique_ptr<T> token;
    if( !T::Parse( parser, token ) )
        return false;

    do
    {
        token_sequence.push_back( std::move( token ) );
    }
    while( T::Parse( parser, token ) );

    return true;
}

template< typename T >
bool ExpectAnyOf( Parser& parser, std::unique_ptr<Token>& token )
{
    std::unique_ptr<T> t;
    if( !Expect<T>( parser, t ) )
        return false;
    token = std::move( t );
    return true;
}

template<typename T, typename T1, typename... Rest>
bool ExpectAnyOf( Parser& parser, std::unique_ptr<Token>& token )
{
    std::unique_ptr<T> t;
    if( !Expect<T>( parser, t ) )
    {
        return ExpectAnyOf<T1, Rest...>( parser, token );
    }
    token = std::move( t );
    return true;
}

template< typename T >
bool ExpectAnyOf( Parser& parser )
{
    return Expect<T>( parser );
}

template<typename T, typename T1, typename... Rest>
bool ExpectAnyOf( Parser& parser )
{
    if( !Expect<T>( parser ) )
        return ExpectAnyOf<T1, Rest...>( parser );
    return true;
}

} // namespace Parser
} // namespace JoeLang<|MERGE_RESOLUTION|>--- conflicted
+++ resolved
@@ -39,22 +39,10 @@
 namespace Parser
 {
 
-<<<<<<< HEAD
-template< typename T >
-bool Expect( Parser& parser, std::unique_ptr<T>& token )
+template< typename T, typename U >
+bool Expect( Parser& parser, std::unique_ptr<U>& token )
 {
     return T::Parse( parser, token );
-=======
-template< typename T, typename U >
-bool Parser::Expect( std::unique_ptr<U>& token )
-{
-    return T::Parse( *this, token );
-    //std::unique_ptr<U> t;
-    //if( !T::Parse( *this, t ) )
-        //return false;
-    //token.reset( dynamic_cast<T*>( t.release() ) );
-    //return true;
->>>>>>> 1f54fc76
 }
 
 template< typename T >
