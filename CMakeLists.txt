--- conflicted
+++ resolved
@@ -1,162 +1,157 @@
-cmake_minimum_required(VERSION 2.8)
-
-project( joelang )
-
-set( joelang_CXX_FLAGS "-fno-exceptions -Wall -std=c++11 -msse" CACHE STRING "joelang compiler options" )
-set( CMAKE_CXX_FLAGS "${CMAKE_CXX_FLAGS} ${joelang_CXX_FLAGS}" )
-
-find_package( LLVM REQUIRED )
-include_directories( ${LLVM_INCLUDE_DIRS} )
-link_directories( ${LLVM_LIBRARY_DIRS} )
-
-include_directories( ${joemath_INCLUDE_DIR} )
-
-add_library( joelang    include/joelang/context.hpp
-                        include/joelang/effect.hpp
-                        include/joelang/pass.hpp
-                        include/joelang/state_assignment.hpp
-                        include/joelang/technique.hpp
-                        include/joelang/types.hpp
-                        include/joelang/state.hpp
-                        include/joelang/inl/state_assignment-inl.hpp
-                        include/joelang/inl/state-inl.hpp
-                        src/engine/context.cpp
-                        src/engine/effect.cpp
-                        src/engine/opengl_states.cpp
-                        src/engine/opengl_states.hpp
-                        src/engine/pass.cpp
-                        src/engine/state_assignment.cpp
-                        src/engine/technique.cpp
-                        src/engine/state.cpp
-                        src/compiler/casting.hpp
-                        src/compiler/code_generator.cpp
-                        src/compiler/code_generator.hpp
-                        src/compiler/complete_type.cpp
-                        src/compiler/complete_type.hpp
-                        src/compiler/effect_factory.cpp
-                        src/compiler/effect_factory.hpp
-                        src/compiler/generic_value.cpp
-                        src/compiler/generic_value.hpp
-                        src/compiler/function.cpp
-                        src/compiler/function.hpp
-                        src/compiler/lexer.cpp
-                        src/compiler/lexer.hpp
-                        src/compiler/parser.cpp
-                        src/compiler/parser.hpp
-                        src/compiler/parser-inl.hpp
-                        src/compiler/runtime.cpp
-                        src/compiler/runtime.hpp
-                        src/compiler/sema_analyzer.cpp
-                        src/compiler/sema_analyzer.hpp
-                        src/compiler/terminal_types.cpp
-                        src/compiler/terminal_types.hpp
-                        src/compiler/type_properties.cpp
-                        src/compiler/type_properties.hpp
-                        src/compiler/variable.cpp
-                        src/compiler/variable.hpp
-                        src/compiler/tokens/compile_statement.cpp
-                        src/compiler/tokens/compile_statement.hpp
-                        src/compiler/tokens/declaration_specifier.cpp
-                        src/compiler/tokens/declaration_specifier.hpp
-                        src/compiler/tokens/declaration.cpp
-                        src/compiler/tokens/declaration.hpp
-                        src/compiler/tokens/declarator_specifier.cpp
-                        src/compiler/tokens/declarator_specifier.hpp
-                        src/compiler/tokens/declarator.cpp
-                        src/compiler/tokens/declarator.hpp
-                        src/compiler/tokens/definition.cpp
-                        src/compiler/tokens/definition.hpp
-                        src/compiler/tokens/initializer.cpp
-                        src/compiler/tokens/initializer.hpp
-                        src/compiler/tokens/parameter.cpp
-                        src/compiler/tokens/parameter.hpp
-                        src/compiler/tokens/state_assignment_statement.cpp
-                        src/compiler/tokens/state_assignment_statement.hpp
-                        src/compiler/tokens/token.cpp
-                        src/compiler/tokens/token.hpp
-                        src/compiler/tokens/translation_unit.cpp
-                        src/compiler/tokens/translation_unit.hpp
-                        src/compiler/tokens/expressions/assignment_operator.cpp
-                        src/compiler/tokens/expressions/assignment_operator.hpp
-                        src/compiler/tokens/expressions/binary_operator_expression.cpp
-                        src/compiler/tokens/expressions/binary_operator_expression.hpp
-                        src/compiler/tokens/expressions/expression.cpp
-                        src/compiler/tokens/expressions/expression.hpp
-                        src/compiler/tokens/expressions/literal_expression.cpp
-                        src/compiler/tokens/expressions/literal_expression.hpp
-                        src/compiler/tokens/expressions/postfix_operator.cpp
-                        src/compiler/tokens/expressions/postfix_operator.hpp
-                        src/compiler/tokens/statements/compound_statement.cpp
-                        src/compiler/tokens/statements/compound_statement.hpp
-                        src/compiler/tokens/statements/empty_statement.cpp
-                        src/compiler/tokens/statements/empty_statement.hpp
-                        src/compiler/tokens/statements/expression_statement.cpp
-                        src/compiler/tokens/statements/expression_statement.hpp
-                        src/compiler/tokens/statements/return_statement.cpp
-                        src/compiler/tokens/statements/return_statement.hpp
-                        src/compiler/tokens/statements/statement.cpp
-                        src/compiler/tokens/statements/statement.hpp )
-
-#
-# Test executable
-#
-add_executable( joelang_test src/joelang.cpp )
-
-#
-# Various custom commands
-#
-
-add_custom_command(
-    OUTPUT ${CMAKE_CURRENT_BINARY_DIR}/test.jfx
-    COMMAND ${CMAKE_COMMAND} -E copy ${CMAKE_CURRENT_SOURCE_DIR}/test.jfx ${CMAKE_CURRENT_BINARY_DIR}/test.jfx
-    MAIN_DEPENDENCY ${CMAKE_CURRENT_SOURCE_DIR}/test.jfx )
-
-add_custom_target( joelang_copy_files DEPENDS "${PROJECT_BINARY_DIR}/test.jfx" )
-add_dependencies( joelang joelang_copy_files )
-
-set( runtime_sources src/runtime/string.cpp
-                     src/runtime/string.hpp
-                     src/runtime/types.hpp )
-
-if( APPLE )
-    set( CLANG_FLAGS -I/opt/local/include/gcc48/c++ -I/opt/local/include/gcc48/c++/x86_64-apple-darwin11 )
-endif()
-
-add_custom_command(
-<<<<<<< HEAD
-    OUTPUT ${CMAKE_BINARY_DIR}/runtime.bc
-    COMMAND clang++ -O4 -std=c++11 -I${joemath_INCLUDE_DIR} -c -emit-llvm ${CMAKE_CURRENT_SOURCE_DIR}/src/runtime/string.cpp -o ${CMAKE_BINARY_DIR}/runtime.bc
-=======
-    OUTPUT ${CMAKE_CURRENT_BINARY_DIR}/runtime.bc
-    COMMAND clang++ -O4 -std=c++11 ${CLANG_FLAGS} -I${joemath_INCLUDE_DIR} -c -emit-llvm ${CMAKE_CURRENT_SOURCE_DIR}/src/runtime/string.cpp -o ${CMAKE_CURRENT_BINARY_DIR}/runtime.bc
->>>>>>> c91ebe59
-    DEPENDS ${runtime_sources} )
-
-add_custom_target( compile_runtime DEPENDS "${CMAKE_BINARY_DIR}/runtime.bc"
-                                   SOURCES ${runtime_sources} )
-add_dependencies( joelang compile_runtime )
-
-#
-# Linking
-#
-
-llvm_map_components_to_libraries( REQ_LLVM_LIBRARIES core jit native bitreader )
-set( joelang_LIBS ${REQ_LLVM_LIBRARIES} )
-add_definitions( ${LLVM_DEFINITIONS} )
-
-list( APPEND joelang_INCLUDE_DIRS ${joelang_SOURCE_DIR}/include ${joelang_SOURCE_DIR}/src )
-target_link_libraries( joelang ${joelang_LIBS} )
-include_directories( ${joelang_INCLUDE_DIRS} )
-
-#
-# add a target to generate API documentation with Doxygen
-#
-find_package( Doxygen )
-if( DOXYGEN_FOUND )
-    configure_file( ${CMAKE_CURRENT_SOURCE_DIR}/Doxyfile.in
-                    ${CMAKE_CURRENT_BINARY_DIR}/Doxyfile @ONLY)
-    add_custom_target( doc
-                       ${DOXYGEN_EXECUTABLE} ${CMAKE_CURRENT_BINARY_DIR}/Doxyfile
-                       WORKING_DIRECTORY ${CMAKE_CURRENT_BINARY_DIR}
-                       COMMENT "Generating API documentation with Doxygen" VERBATIM )
-endif( DOXYGEN_FOUND )
+cmake_minimum_required(VERSION 2.8)
+
+project( joelang )
+
+set( joelang_CXX_FLAGS "-fno-exceptions -Wall -std=c++11 -msse" CACHE STRING "joelang compiler options" )
+set( CMAKE_CXX_FLAGS "${CMAKE_CXX_FLAGS} ${joelang_CXX_FLAGS}" )
+
+find_package( LLVM REQUIRED )
+include_directories( ${LLVM_INCLUDE_DIRS} )
+link_directories( ${LLVM_LIBRARY_DIRS} )
+
+include_directories( ${joemath_INCLUDE_DIR} )
+
+add_library( joelang    include/joelang/context.hpp
+                        include/joelang/effect.hpp
+                        include/joelang/pass.hpp
+                        include/joelang/state_assignment.hpp
+                        include/joelang/technique.hpp
+                        include/joelang/types.hpp
+                        include/joelang/state.hpp
+                        include/joelang/inl/state_assignment-inl.hpp
+                        include/joelang/inl/state-inl.hpp
+                        src/engine/context.cpp
+                        src/engine/effect.cpp
+                        src/engine/opengl_states.cpp
+                        src/engine/opengl_states.hpp
+                        src/engine/pass.cpp
+                        src/engine/state_assignment.cpp
+                        src/engine/technique.cpp
+                        src/engine/state.cpp
+                        src/compiler/casting.hpp
+                        src/compiler/code_generator.cpp
+                        src/compiler/code_generator.hpp
+                        src/compiler/complete_type.cpp
+                        src/compiler/complete_type.hpp
+                        src/compiler/effect_factory.cpp
+                        src/compiler/effect_factory.hpp
+                        src/compiler/generic_value.cpp
+                        src/compiler/generic_value.hpp
+                        src/compiler/function.cpp
+                        src/compiler/function.hpp
+                        src/compiler/lexer.cpp
+                        src/compiler/lexer.hpp
+                        src/compiler/parser.cpp
+                        src/compiler/parser.hpp
+                        src/compiler/parser-inl.hpp
+                        src/compiler/runtime.cpp
+                        src/compiler/runtime.hpp
+                        src/compiler/sema_analyzer.cpp
+                        src/compiler/sema_analyzer.hpp
+                        src/compiler/terminal_types.cpp
+                        src/compiler/terminal_types.hpp
+                        src/compiler/type_properties.cpp
+                        src/compiler/type_properties.hpp
+                        src/compiler/variable.cpp
+                        src/compiler/variable.hpp
+                        src/compiler/tokens/compile_statement.cpp
+                        src/compiler/tokens/compile_statement.hpp
+                        src/compiler/tokens/declaration_specifier.cpp
+                        src/compiler/tokens/declaration_specifier.hpp
+                        src/compiler/tokens/declaration.cpp
+                        src/compiler/tokens/declaration.hpp
+                        src/compiler/tokens/declarator_specifier.cpp
+                        src/compiler/tokens/declarator_specifier.hpp
+                        src/compiler/tokens/declarator.cpp
+                        src/compiler/tokens/declarator.hpp
+                        src/compiler/tokens/definition.cpp
+                        src/compiler/tokens/definition.hpp
+                        src/compiler/tokens/initializer.cpp
+                        src/compiler/tokens/initializer.hpp
+                        src/compiler/tokens/parameter.cpp
+                        src/compiler/tokens/parameter.hpp
+                        src/compiler/tokens/state_assignment_statement.cpp
+                        src/compiler/tokens/state_assignment_statement.hpp
+                        src/compiler/tokens/token.cpp
+                        src/compiler/tokens/token.hpp
+                        src/compiler/tokens/translation_unit.cpp
+                        src/compiler/tokens/translation_unit.hpp
+                        src/compiler/tokens/expressions/assignment_operator.cpp
+                        src/compiler/tokens/expressions/assignment_operator.hpp
+                        src/compiler/tokens/expressions/binary_operator_expression.cpp
+                        src/compiler/tokens/expressions/binary_operator_expression.hpp
+                        src/compiler/tokens/expressions/expression.cpp
+                        src/compiler/tokens/expressions/expression.hpp
+                        src/compiler/tokens/expressions/literal_expression.cpp
+                        src/compiler/tokens/expressions/literal_expression.hpp
+                        src/compiler/tokens/expressions/postfix_operator.cpp
+                        src/compiler/tokens/expressions/postfix_operator.hpp
+                        src/compiler/tokens/statements/compound_statement.cpp
+                        src/compiler/tokens/statements/compound_statement.hpp
+                        src/compiler/tokens/statements/empty_statement.cpp
+                        src/compiler/tokens/statements/empty_statement.hpp
+                        src/compiler/tokens/statements/expression_statement.cpp
+                        src/compiler/tokens/statements/expression_statement.hpp
+                        src/compiler/tokens/statements/return_statement.cpp
+                        src/compiler/tokens/statements/return_statement.hpp
+                        src/compiler/tokens/statements/statement.cpp
+                        src/compiler/tokens/statements/statement.hpp )
+
+#
+# Test executable
+#
+add_executable( joelang_test src/joelang.cpp )
+
+#
+# Various custom commands
+#
+
+add_custom_command(
+    OUTPUT ${CMAKE_CURRENT_BINARY_DIR}/test.jfx
+    COMMAND ${CMAKE_COMMAND} -E copy ${CMAKE_CURRENT_SOURCE_DIR}/test.jfx ${CMAKE_CURRENT_BINARY_DIR}/test.jfx
+    MAIN_DEPENDENCY ${CMAKE_CURRENT_SOURCE_DIR}/test.jfx )
+
+add_custom_target( joelang_copy_files DEPENDS "${PROJECT_BINARY_DIR}/test.jfx" )
+add_dependencies( joelang joelang_copy_files )
+
+set( runtime_sources src/runtime/string.cpp
+                     src/runtime/string.hpp
+                     src/runtime/types.hpp )
+
+if( APPLE )
+    set( CLANG_FLAGS -I/opt/local/include/gcc48/c++ -I/opt/local/include/gcc48/c++/x86_64-apple-darwin11 )
+endif()
+
+add_custom_command(
+    OUTPUT ${CMAKE_BINARY_DIR}/runtime.bc
+    COMMAND clang++ -O4 -std=c++11 ${CLANG_FLAGS} -I${joemath_INCLUDE_DIR} -c -emit-llvm ${CMAKE_CURRENT_SOURCE_DIR}/src/runtime/string.cpp -o ${CMAKE_BINARY_DIR}/runtime.bc
+    DEPENDS ${runtime_sources} )
+
+add_custom_target( compile_runtime DEPENDS "${CMAKE_BINARY_DIR}/runtime.bc"
+                                   SOURCES ${runtime_sources} )
+add_dependencies( joelang compile_runtime )
+
+#
+# Linking
+#
+
+llvm_map_components_to_libraries( REQ_LLVM_LIBRARIES core jit native bitreader )
+set( joelang_LIBS ${REQ_LLVM_LIBRARIES} )
+add_definitions( ${LLVM_DEFINITIONS} )
+
+list( APPEND joelang_INCLUDE_DIRS ${joelang_SOURCE_DIR}/include ${joelang_SOURCE_DIR}/src )
+target_link_libraries( joelang ${joelang_LIBS} )
+include_directories( ${joelang_INCLUDE_DIRS} )
+
+#
+# add a target to generate API documentation with Doxygen
+#
+find_package( Doxygen )
+if( DOXYGEN_FOUND )
+    configure_file( ${CMAKE_CURRENT_SOURCE_DIR}/Doxyfile.in
+                    ${CMAKE_CURRENT_BINARY_DIR}/Doxyfile @ONLY)
+    add_custom_target( doc
+                       ${DOXYGEN_EXECUTABLE} ${CMAKE_CURRENT_BINARY_DIR}/Doxyfile
+                       WORKING_DIRECTORY ${CMAKE_CURRENT_BINARY_DIR}
+                       COMMENT "Generating API documentation with Doxygen" VERBATIM )
+endif( DOXYGEN_FOUND )