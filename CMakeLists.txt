--- conflicted
+++ resolved
@@ -19,16 +19,10 @@
                         src/parser.cpp
                         src/parser.hpp
                         src/parser-inl.hpp
-<<<<<<< HEAD
                         src/terminal_types.cpp
                         src/terminal_types.hpp
-=======
                         src/state_assignment.cpp
                         src/state_assignment.hpp
-                        src/terminal.cpp
-                        src/terminal.hpp
-                        src/terminal-inl.hpp
->>>>>>> 1f54fc76
                         src/token.cpp
                         src/token.hpp
                         src/translation_unit.cpp
